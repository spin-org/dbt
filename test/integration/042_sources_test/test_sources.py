--- conflicted
+++ resolved
@@ -88,7 +88,6 @@
             ['expected_multi_source', 'multi_source_model'])
         self.assertTableDoesNotExist('nonsource_descendant')
 
-<<<<<<< HEAD
     @use_profile('postgres')
     def test_source_childrens_parents(self):
         results = self.run_dbt_with_vars([
@@ -100,7 +99,6 @@
             ['expected_multi_source', 'multi_source_model'],
         )
         self.assertTableDoesNotExist('nonsource_descendant')
-=======
 
 class TestMalformedSources(DBTIntegrationTest):
     @property
@@ -124,4 +122,3 @@
     def test_malformed_schema_strict_will_break_run(self):
         with self.assertRaises(CompilationException):
             self.run_dbt(strict=True)
->>>>>>> 7bab3154
